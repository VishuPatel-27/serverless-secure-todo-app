--- conflicted
+++ resolved
@@ -21,15 +21,11 @@
     branches:
       - main
     paths:
-<<<<<<< HEAD
       - 'todo-app-frontend/**'
       - '.github/workflows/backend-workflow.yml'
   workflow_dispatch:
     # This allows manual triggering of the workflow from the GitHub Actions UI.
-=======
-      - 'sam-backend-todo-app/**'
->>>>>>> 19dc919a
-
+    
 # Define the jobs that will run in this workflow
 # Each job runs in a separate environment and can have its own steps.
 # Jobs run in parallel by defult therefore to ensure they run sequentially,
