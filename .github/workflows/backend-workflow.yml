--- conflicted
+++ resolved
@@ -26,11 +26,8 @@
   # This allows manual triggering of the workflow from the GitHub Actions UI.
   workflow_dispatch: {}
 
-<<<<<<< HEAD
 # Permissions for the workflow
 # This section defines the permissions required for the workflow.
-=======
->>>>>>> 16b25ad2
 permissions: read-all
     
 # Define the jobs that will run in this workflow
@@ -87,16 +84,7 @@
 
       # Build the application using AWS SAM CLI
       - name: Build application
-<<<<<<< HEAD
         run: sam build --use-container --template-file ./template.yaml  
-=======
-        run: sam build --use-container --template-file ./template.yaml
-      
-      - name: Debug filesystem
-        run: |
-              pwd
-              ls -ltra
->>>>>>> 16b25ad2
 
       # Upload the build artifacts
       - name: Upload build artifacts
@@ -261,4 +249,4 @@
       - name: Clean up build artifacts
         run: |
           rm -rf sam-backend-todo-app/.aws-sam
-          echo "Build artifacts cleaned up."  +          echo "Build artifacts cleaned up." 